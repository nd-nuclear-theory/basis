--- conflicted
+++ resolved
@@ -38,11 +38,8 @@
     - Add sector enumeration between different bra and ket spaces.
     - Define array mappings for orbital species.
     - Define Tz accessor for states and subspaces.
-<<<<<<< HEAD
   + 10/26/16 (mac): Add equality test for orbitals.
-=======
   + 10/26/16 (pjf): Add stream operators to OrbitalPNInfo
->>>>>>> 0b1d9ae0
 
 ****************************************************************/
 
