--- conflicted
+++ resolved
@@ -32,15 +32,12 @@
   + 10/19/16 (mac):
     - Add default constructors yet again.
     - Make orbital I/O switchable between standalone and embedded modes.
-<<<<<<< HEAD
+  + 10/22/16 (mac): Augment debug strings.
   + 10/25/16 (pjf):
     - Fix constrained sector enumeration to use l0max and Tz0.
     - Add sector enumeration between different bra and ket spaces.
     - Define array mappings for orbital species.
     - Define Tz accessor for states and subspaces.
-=======
-  + 10/22/16 (mac): Augment debug strings.
->>>>>>> 40c7313f
 
 ****************************************************************/
 
