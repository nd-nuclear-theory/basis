--- conflicted
+++ resolved
@@ -18,27 +18,20 @@
   + 7/22/16 (mac):
    - Fix reference error in TwoBodySpaceJJJPN.
    - Add debugging strings.
-<<<<<<< HEAD
-  9/28/16 (mac,pjf): Break out into nlj_orbital.
-  10/6/16 (pjf): Add LJPN classes
-  10/7/16 (pjf): Add LJPN sectors and general constructors
-  10/13/16 (mac): Add default constructors.
-  10/18/16 (pjf): Add PN general constructors and serializers (OrbitalInfo).
-  10/19/16 (mac):
-    - Add default constructors yet again.
-    - Make orbital I/O switchable between standalone and embedded modes.
-=======
   + 9/28/16 (mac,pjf): Break out into nlj_orbital.
   + 10/6/16 (pjf): Add LJPN classes
   + 10/7/16 (pjf): Add LJPN sectors and general constructors
   + 10/13/16 (mac): Add default constructors.
+  + 10/18/16 (pjf): Add PN general constructors and serializers (OrbitalInfo).
   + 10/18/16 (pjf):
    - Add general constructors and serializers for Orbital*PN (OrbitalPNInfo).
    - Refactor OrbitalDefinitionStr out of spaces.
    - Add oscillator-likeness tests to OrbitalSpacePN and OrbitalSubspacePN.
    - Add == operator for OrbitalPNInfo.
   + 10/19/16 (pjf): Update documentation to Doxygen format.
->>>>>>> 55aa5a04
+  + 10/19/16 (mac):
+    - Add default constructors yet again.
+    - Make orbital I/O switchable between standalone and embedded modes.
 
 ****************************************************************/
 
@@ -87,7 +80,7 @@
     OrbitalPNInfo(OrbitalSpeciesPN os, int n, int l, HalfInt j, double weight)
       : orbital_species(os), n(n), l(l), j(j), weight(weight) {};
 
-    static const double WEIGHT_TOLERANCE = 1e-8;
+    static constexpr double kWeightTolerance = 1e-8;
     inline bool operator==(const OrbitalPNInfo& rhs) const
     {
       bool equiv = true;
@@ -95,7 +88,7 @@
       equiv &= (this->n==rhs.n);
       equiv &= (this->l==rhs.l);
       equiv &= (this->j==rhs.j);
-      equiv &= (abs(this->weight-rhs.weight)<WEIGHT_TOLERANCE);
+      equiv &= (abs(this->weight-rhs.weight)<kWeightTolerance);
       return equiv;
     }
   };
@@ -311,17 +304,6 @@
     // diagnostic string
     std::string DebugStr() const;
 
-<<<<<<< HEAD
-=======
-    /// orbital tabulation
-    /// @deprecated Use basis::OrbitalDefinitionStr instead
-    std::string OrbitalDefinitionStr() const
-    {
-      return basis::OrbitalDefinitionStr(OrbitalInfo());
-    };
-
-
->>>>>>> 55aa5a04
     private:
 
     // truncation
@@ -523,17 +505,6 @@
     // diagnostic string
     std::string DebugStr() const;
 
-<<<<<<< HEAD
-=======
-    /// orbital tabulation
-    /// @deprecated Use basis::OrbitalDefinitionStr instead
-    std::string OrbitalDefinitionStr() const
-    {
-      return basis::OrbitalDefinitionStr(OrbitalInfo());
-    };
-
-
->>>>>>> 55aa5a04
     private:
 
     // truncation
