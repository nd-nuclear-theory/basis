/************************************************************//**
  @file basis.h

  Defines template base classes for indexing quantum mechanical states
  arranged into subspaces (defined by good symmetry quantum numbers).

  General scheme:

    The foundational class is the "subspace" type, representing a
    subspace with good quantum numbers (e.g., LSJT).  This class sets
    up and stores indexing of state quantum numbers within that
    subspace.

    Access to this indexing is via instantiating a "state".  A state
    has to refer to a "subspace" in order to know its quantum numbers.
    Its definition therefore depends upon the "subspace" type.  The
    actual information content of a state consists of a pointer to the
    subspace and an index representing the state within that subspace.

    Going in the other direction in terms of the hierarchy of
    mathematical structures, a "space" is a collection "subspaces".
    Its definition therefore *also* depends upon the "subspace" type.

    Finally, in order to keep track of the matrix elements of an
    operator (of good JP quantum numbers), it is necessary to
    enumerate the allowed sectors, i.e., the pairs of "subspaces"
    within the "space" which are connected under the angular momentum
    and parity selection rules.  These sectors are indexed by a
    "sector enumeration".  Its definition depends upon the "space"
    type, and therefore indirectly on the "subspace" type.

    So notice that the hierarchy of dependencies of template
    definitions

        state <- subspace -> space -> sectors

    does not quite parallel the mathematical hierarchy

        state -> subspace -> space -> sectors.

  Possible extensions:

    Arguably, each subspace and space should have defined a
    TruncationLabelsType, with a corresponding data member and
    accessors.  The constructor would then record the truncation
    scheme for posterity and later reference.

    For standardized debugging output, add a String conversion to
    interface of each type (state, subspace, ...), then use this in
    standardized Print functions.

  Compilation directives:

    BASIS_HASH: In lookup tables, replace std::map with
      std::unordered_map, using boost hash extensions.

  Library dependences:

    boost -- only if BASIS_HASH enabled

  Language: C++11

  Mark A. Caprio
  University of Notre Dame

  + 11/21/15 (mac): Created (indexing_base.h), abstracted from code in indexing_lsjt.
  + 3/5/16 (mac): Update header comment.
  + 3/9/16 (mac): Relax protection of BaseSpace indexing containers
    - from private to protected to support sp3rlib.
  + 3/11/16 (mac): Add subspace size() method and space
    - TotalDimension() and ContainsSubspace() methods.
  + 5/3/16 (mac): Add boost-style hashing option ad hoc on subspace labels.
  + 6/8/16 (mac): Extract to new basis module:
    - Rename file from indexing_base.h to indexing.h.
    - Change namespace from shell to basis.
    - Systematize switching between map and unordered_map via BASIS_HASH
      directive.
    - Remove deprecated subspace method Dimension().
  + 6/16/16 (mac): Fix missing typename qualifier.
  + 6/24/16 (mac): Add direction enum class.
  + 6/30/16 (mac):
    - Flesh out documentation of member functions.
    - Add utility member functions ContainsState, ContainsSector,
      IsDiagonal.
  + 7/5/16 (mac): Add pass-through typedef StateLabelsType to BaseState.
  + 7/13/16 (mac): Clean up accessor naming: Add labels() accessor to
    subspace and state, deprecating subspace GetSubspaceLabels() and
    state GetStateLabels().  Add subspace() accessor to state, deprecating
    Subspace().
  + 7/25/16 (mac): Add utility member function IsUpperTriangle.
  + 10/25/16 (mac):
    - Implement return of flag value for failed lookup.
    - Provide sector lookup by sector key and refactor ContainsSector and
      LookUpSectorIndex.
  + 11/22/16 (mac):
    - Fix wrong return in broken-out ContainsSector.
    - Reexpand (remultiply?) ContainsSector and LookUpSectorIndex.
  + 2/17/17 (mac): Add generic DebugStr for BaseSectors.
  + 4/4/17 (mac):
    - Rename from indexing.h to basis.h.
    - Rename compilation flag INDEXING_HASH to BASIS_HASH.
  + 6/6/7 (mac): Disable deprecated member functions by default
    (BASIS_ALLOW_DEPRECATED).
  + 6/11/17 (mac): Rename TotalDimension to Dimension.
  + 08/11/17 (pjf): Emit warnings if deprecated member functions are used.
  + 05/09/19 (pjf): Use std::size_t for indices and sizes, to prevent
    integer overflow.
  + 05/27/19 (pjf): Modify BaseSpace and BaseSectors to fix fragility problems:
    - Move BaseSpace subspaces_ and lookup_ into shared_ptrs; copying a
      space is now a lightweight operation.
    - Store copy of bra and ket spaces inside BaseSectors.
    - Construct BaseSector at access time, dereferencing from local copy of
      space.
    - Add BaseSpace::EmplaceSubspace() for in-place addition of subspaces.
  + 06/24/21 (pjf): Modify to allow unlimited nesting of spaces:
    - Extract labels to BaseLabeling, with an explicit (empty) specialization
      for labels of type void (i.e. no labels).
    - Add new template parameter to BaseSpace to define a LabelsType for spaces;
      this allows instantiating a space of spaces.
    - Add dimension() accessor to BaseSubspace and BaseSpace.
    - Store offsets to subspaces and total dimension directly in BaseSpace.
  + 06/25/21 (pjf):
    - Add accessor for subspace offset in BaseSpace.
    - Fix initialization of dimension_ in BaseSpace.
    - Add BaseDegenerateSpace as friend of BaseSpace.
  + 06/28/21 (pjf): Fix friend declaration in BaseSpace.
  + 07/02/21 (pjf):
    - Replace `typedef`s with alias declarations (`using`).
    - Add constructors for BaseSubspace and BaseSpace which accept labels.
  + 07/03/21 (pjf):
    - Remove BaseLabeling and replace with inheritance from partial
      template specialization.
    - Mark labels_ as private and const to prevent modification
      after construction.
    - Mark constructors as protected to prevent direct initialization.
  + 07/04/21 (pjf):
    - Add tDerivedSubspaceType and tStateType as template arguments to
      BaseSubspace.
    - Add GetState accessors to BaseSubspace.
  + 08/08/21 (pjf):
    - Modify BaseSector and BaseSectors to allow bra and ket space types to
      differ.
    - Add additional template argument to BaseSectors so that custom sector type
      can be used, instead of default instantiation of BaseSector.
  + 08/16/21 (pjf):
    - Switch from storing shared_ptr<vector> to vector<shared_ptr> in BaseSpace.
    - Add tDerivedSpaceType as template argument to BaseSpace for CRTP with
      std::enable_shared_from_this.
    - Replace raw pointers with shared_ptr in BaseSector.
  + 08/17/21 (pjf):
    - Revert to storing instances of sector in BaseSectors rather than just keys.
    - Only copy space into BaseSectors if it is not managed by a shared_ptr.
****************************************************************/

#ifndef BASIS_BASIS_H_
#define BASIS_BASIS_H_

#include <cassert>
#include <cstddef>
#include <limits>
#include <memory>
#include <tuple>
#include <type_traits>
#include <utility>
#include <vector>

// for DebugStr
#include <iosfwd>
<<<<<<< HEAD
=======
#include <sstream>
>>>>>>> ff5575fe
#include <string>

#ifdef BASIS_ALLOW_DEPRECATED
// emit warnings on deprecated
#include "mcutils/deprecated.h"
#endif

#ifdef BASIS_HASH
#include <unordered_map>
#include "boost/functional/hash.hpp"
#else
#include <map>
#endif

namespace basis {

  ////////////////////////////////////////////////////////////////
  // generic subspace mixin
  ////////////////////////////////////////////////////////////////

  /// BaseLabeling -- holds labeling and accessors for subspaces
  ///
  /// Users are not expected to directly inherit from this class; instead,
  /// use BaseSubspace and BaseSpace
  ///
  /// Template arguments:
  ///   tSubspaceLabelsType : tuple for subspace labels, e.g., std::tuple<int,int,int,int,int>
  ///
  /// Note: Even if only a single integer label is needed, we must use
  /// tuple<int> (as opposed to plain int) to make the two forms of the
  /// state constructor syntactically distinct.

  static constexpr std::size_t kNone = std::numeric_limits<std::size_t>::max();
  // Flag value for missing target in index lookups.

  ////////////////////////////////////////////////////////////////
  // generic subspace
  ////////////////////////////////////////////////////////////////

  /// BaseSubspace -- holds indexing of states within a symmetry
  /// subspace
  ///
  /// The derived class is expected to set up a constructor and
  /// friendlier accessors for the individual labels.
  ///
  /// The derived class passes itself as the first template argument, as an
  /// example of the Curiously Recurring Template Pattern (CRTP). This allows
  /// BaseSubspace access to the full type information of the derived class.
  ///
  /// Template arguments:
  ///   tDerivedSubspaceType : type of the derived subspace class (for CRTP)
  ///   tSubspaceLabelsType : tuple for subspace labels, e.g., std::tuple<int,int,int,int,int>
  ///   tStateType : type (possibly incomplete) for states
  ///   tStateLabelsType : tuple for state labels, e.g., std::tuple<int>
  ///
  /// Note: Even if only a single integer label is needed, we must use
  /// tuple<int> (as opposed to plain int) to make the two forms of the
  /// state constructor syntactically distinct.

  template <
      typename tDerivedSubspaceType, typename tSubspaceLabelsType,
      typename tStateType, typename tStateLabelsType
    >
  class BaseSubspace
      : public std::enable_shared_from_this<tDerivedSubspaceType>
  {

    public:

    ////////////////////////////////////////////////////////////////
    //  common typedefs
    ////////////////////////////////////////////////////////////////

    using LabelsType = tSubspaceLabelsType;
    using SubspaceLabelsType = tSubspaceLabelsType;
    using StateLabelsType = tStateLabelsType;

    protected:

    ////////////////////////////////////////////////////////////////
    // general constructors
    ////////////////////////////////////////////////////////////////

    /// default constructor
    //   Implicitly invoked by derived class.
    BaseSubspace() : dimension_(0) {}

    // pass-through constructor accepting labels
    explicit BaseSubspace(const SubspaceLabelsType& labels)
      : dimension_{0}, labels_{labels}
    {}

    public:

    ////////////////////////////////////////////////////////////////
    // retrieval
    ////////////////////////////////////////////////////////////////

    const SubspaceLabelsType& labels() const
    /// Return the labels of the subspace itself.
    {
      return labels_;
    }

#ifdef BASIS_ALLOW_DEPRECATED
    DEPRECATED("use labels() instead")
    const SubspaceLabelsType& GetSubspaceLabels() const
    /// Return the labels of the subspace itself.
    ///
    /// DEPRECATED in favor of labels().
    ///
    /// To fix: grep GetSubspaceLabels -R --include="*.cpp"
    {
      return labels_;
    }
#endif

    const StateLabelsType& GetStateLabels(std::size_t index) const
    /// Retrieve the labels of a state within the subspace, given its
    /// index within the subspace.
    ///
    /// Note: It is not normally expected that this member function
    /// should be used directly.  The idea is instead to work with the
    /// *state* type (derived from BaseState) associated with this
    /// subspace.  One would rather instantiate a *state*, identified
    /// by this index, then query the state for various specific
    /// labels, as they are needed, using accessors provided by the
    /// state.
    {
      return state_table_[index];
    }

    bool ContainsState(const StateLabelsType& state_labels) const
    /// Given the labels for a state, returns whether or not the state
    /// is found within the subspace.
    {
      return lookup_.count(state_labels);
    };

    std::size_t LookUpStateIndex(const StateLabelsType& state_labels) const
    /// Given the labels for a state, look up its index within the
    /// subspace.
    ///
    /// If no such labels are found, basis::kNone is returned.
    {
      // PREVIOUSLY: trap failed lookup with assert for easier debugging
      // assert(ContainsState(state_labels));
      // return lookup_.at(state_labels);

      auto pos = lookup_.find(state_labels);
      if (pos==lookup_.end())
        return kNone;
      else
        return pos->second;
    };

    tStateType GetState(std::size_t index) const;
    /// Given the index for a state, construct the corresponding state object.
    ///
    /// Defined below, outside the definition of the class, so that
    /// instantiation is deferred until tStateType is a complete type.

    tStateType GetState(const StateLabelsType& state_labels) const;
    /// Given the labels for a state, construct the corresponding state object.
    ///
    /// Defined below, outside the definition of the class, so that
    /// instantiation is deferred until tStateType is a complete type.

    ////////////////////////////////////////////////////////////////
    // size retrieval
    ////////////////////////////////////////////////////////////////

    std::size_t size() const
    /// Return the size of the subspace.
    {
      return dimension_;
    }

    std::size_t dimension() const
    /// Return the size of the subspace.
    {
      return dimension_;
    }

    protected:

    ////////////////////////////////////////////////////////////////
    // state label storage management (for initial construction)
    ////////////////////////////////////////////////////////////////

    inline void reserve(std::size_t new_cap)
    // Reserve storage for labels.
    {
      state_table_.reserve(new_cap);
    }

    inline std::size_t capacity() const noexcept
    // Reserve storage for labels.
    {
      return state_table_.capacity();
    }

    inline void shrink_to_fit()
    // Reserve storage for labels.
    {
      state_table_.shrink_to_fit();
    }

    ////////////////////////////////////////////////////////////////
    // state label push (for initial construction)
    ////////////////////////////////////////////////////////////////

    void PushStateLabels(const StateLabelsType& state_labels)
    /// Create indexing information (in both directions, index <->
    /// labels) for a state.
    {
      lookup_[state_labels] = dimension_; // index for lookup
      state_table_.push_back(state_labels);  // save state
      dimension_++;
    };

    private:

    ////////////////////////////////////////////////////////////////
    // private storage
    ////////////////////////////////////////////////////////////////

    // subspace properties
    const SubspaceLabelsType labels_;
    std::size_t dimension_;

    // state labels (accessible by index)
    std::vector<StateLabelsType> state_table_;

    // state index lookup by labels
#ifdef BASIS_HASH
    std::unordered_map<StateLabelsType,std::size_t,boost::hash<StateLabelsType>> lookup_;
#else
    std::map<StateLabelsType,std::size_t> lookup_;
#endif

  };

  // implementations of BaseSubspace::GetState; we do this outside the class
  // declaration to delay instantiation until tDerivedSubspaceType and
  // tStateType are complete types

  template <
      typename tDerivedSubspaceType, typename tSubspaceLabelsType,
      typename tStateType, typename tStateLabelsType
    >
  tStateType BaseSubspace<tDerivedSubspaceType,tSubspaceLabelsType,tStateType,tStateLabelsType>::GetState(
      std::size_t index
    ) const
  {
    return tStateType{*static_cast<const tDerivedSubspaceType*>(this), index};
  }

  template <
      typename tDerivedSubspaceType, typename tSubspaceLabelsType,
      typename tStateType, typename tStateLabelsType
    >
  tStateType BaseSubspace<tDerivedSubspaceType,tSubspaceLabelsType,tStateType,tStateLabelsType>::GetState(
      const tStateLabelsType& state_labels
    ) const
  {
    return tStateType{*static_cast<const tDerivedSubspaceType*>(this), state_labels};
  }

  ////////////////////////////////////////////////////////////////
  // generic state realized within subspace
  ////////////////////////////////////////////////////////////////

  /// BaseState -- realization of a state withinin a given subspace
  ///
  /// The derived class is expected to set up a constructor and
  /// friendlier accessors for the individual labels.
  ///
  /// The space (and the indexing it provides) is *not* copied into the
  /// state but rather stored by pointer reference.  It should
  /// therefore exist for the lifetime of the state object.
  ///
  /// Template arguments:
  ///   tSubspaceType : subspace type in which this state lives

  template <typename tSubspaceType>
    class BaseState
    {

      public:

      ////////////////////////////////////////////////////////////////
      // common typedefs
      ////////////////////////////////////////////////////////////////

      using SubspaceType = tSubspaceType;
      using StateLabelsType = typename SubspaceType::StateLabelsType;

      protected:

      ////////////////////////////////////////////////////////////////
      // general constructors
      ////////////////////////////////////////////////////////////////

      /// default constructor -- disabled
      BaseState();

      // copy constructor -- synthesized

      // constructors

      BaseState(const SubspaceType& subspace, std::size_t index)
        /// Construct state, given index within subspace.
        : subspace_ptr_(&subspace), index_(index)
      {
        assert(ValidIndex());
      }

      BaseState(const SubspaceType& subspace, const StateLabelsType& state_labels)
        /// Construct state, by reverse lookup on labels within subspace.
        {

          // Debugging: Delegation to BaseState(subspace,index)
          // fails. Argument index is saved in index_ as far as the
          // subordinate BaseState(...,index) call is concerned, but
          // after return to present calling constructor, index_
          // contains garbage.  (Why???)
          //
          // BaseState(subspace,index);

          subspace_ptr_ = &subspace;
          index_ = subspace.LookUpStateIndex(state_labels);
          assert(index_!=basis::kNone);
        }

      public:

      ////////////////////////////////////////////////////////////////
      // retrieval
      ////////////////////////////////////////////////////////////////

      const SubspaceType& subspace() const
      /// Return reference to subspace in which this state lies.
      {return *subspace_ptr_;}

#ifdef BASIS_ALLOW_DEPRECATED
      DEPRECATED("use subspace() instead")
      const SubspaceType& Subspace() const
      /// Return reference to subspace in which this state lies.
      ///
      /// DEPRECATED in favor of subspace().
      {return *subspace_ptr_;}
#endif

      const StateLabelsType& labels() const
      /// Return labels of this state.
      ///
      /// Note: It is not normally expected that this member function
      /// should be used directly (see related comment for
      /// BaseSubspace::GetStateLabels).  Rather, derived types will
      /// provide accessors for convenient access to individual labels.
      {
        return subspace().GetStateLabels(index());
      }

#ifdef BASIS_ALLOW_DEPRECATED
      DEPRECATED("use labels() instead")
      const StateLabelsType& GetStateLabels() const
      /// Return labels of this state.
      ///
      /// DEPRECATED in favor of labels().
      ///
      /// Note: It is not normally expected that this member function
      /// should be used directly (see related comment for
      /// BaseSubspace::GetStateLabels).  Rather, derived types will
      /// provide accessors for convenient access to individual labels.
      {
        return Subspace().GetStateLabels(index());
      }
#endif

      std::size_t index() const
      /// Retrieve integer index of state within subspace.
      {return index_;}

      ////////////////////////////////////////////////////////////////
      // generic iteration support -- DISABLED
      ////////////////////////////////////////////////////////////////

      // currently DISABLED, pending decision about whether or not
      // this is a good thing
      //
      // Example:
      //
      //   for (RelativeStateLSJT state(space); state.ValidIndex(); ++state)
      //     {
      //           std::cout << state.index() << " " << state.N() << std::endl;
      //     };
      //
      // This usage requires ValidIndex() to be made public.

      // BaseState(const SubspaceType& subspace)
      // // Construct state, defaulting to 0th state in space.
      // // Meant for use with iterator-style iteration over states.
      //  {
      //        space_ptr = subspace;
      //        index_ = 0;
      //  }

      // BaseState& operator ++();
      // // Provide prefix increment operator.
      // //
      // // Meant for use with iterator-style iteration over states.
      // {
      //         ++index_;
      //         return *this;
      // }

      ////////////////////////////////////////////////////////////////
      // validation
      ////////////////////////////////////////////////////////////////

      private:

      std::size_t ValidIndex() const
      /// Verify whether or not state indexing lies within allowed
      /// dimension.
      ///
      /// For use on construction (or possibly with iteration).
      {
        return index() < subspace().size();
      }

      private:

      ////////////////////////////////////////////////////////////////
      // private storage
      ////////////////////////////////////////////////////////////////

      const SubspaceType* subspace_ptr_;  ///< subspace in which state lies
      std::size_t index_;   ///< 0-based index within space

    };



  ////////////////////////////////////////////////////////////////
  // generic space
  ////////////////////////////////////////////////////////////////

  /// BaseSpace -- container to hold subspaces, with reverse lookup by
  /// subspace labels
  ///
  /// Template arguments:
  ///   tSubspaceType (typename) : type for subspace
  ///   tSpaceLabelsType (typename, optional) : type for space labels

  // declare BaseSpace template
  template <typename tDerivedSpaceType, typename tSubspaceType, typename tSpaceLabelsType = void>
    class BaseSpace;

  // specialize class for case with no labels
  template <typename tDerivedSpaceType, typename tSubspaceType>
    class BaseSpace<tDerivedSpaceType, tSubspaceType, void>
        : public std::enable_shared_from_this<tDerivedSpaceType>
    {
      public:

      ////////////////////////////////////////////////////////////////
      // common typedefs
      ////////////////////////////////////////////////////////////////

      using SubspaceType = tSubspaceType;

      protected:

      ////////////////////////////////////////////////////////////////
      // constructors
      ////////////////////////////////////////////////////////////////

      BaseSpace()
        : dimension_{0}, subspace_ptrs_{}, lookup_{}
      {}

      public:

      ////////////////////////////////////////////////////////////////
      // subspace lookup and retrieval
      ////////////////////////////////////////////////////////////////

      bool ContainsSubspace(const typename SubspaceType::LabelsType& subspace_labels) const
      /// Given the labels for a subspace, returns whether or not the
      /// subspace is found within the space.
      {
        return lookup_.count(subspace_labels);
      }

      std::size_t LookUpSubspaceIndex(
          const typename SubspaceType::LabelsType& subspace_labels
        ) const
      /// Given the labels for a subspace, look up its index within the
      /// space.
      ///
      /// If no such labels are found, basis::kNone is returned.
      {

        // PREVIOUSLY: trap failed lookup with assert for easier debugging
        // assert(ContainsSubspace(subspace_labels));
        // return lookup_.at(subspace_labels);

        auto pos = lookup_.find(subspace_labels);
        if (pos==lookup_.end())
          return kNone;
        else
          return pos->second;
      };

      const SubspaceType& LookUpSubspace(
          const typename SubspaceType::LabelsType& subspace_labels
        ) const
      /// Given the labels for a subspace, retrieve a reference to the
      /// subspace.
      ///
      /// If no such labels are found, an exception will result
      /// (enforced by LookUpSubspaceIndex).
      {

        std::size_t subspace_index = LookUpSubspaceIndex(subspace_labels);
        assert(subspace_index!=kNone);
        return *(subspace_ptrs_.at(subspace_index));
      };

      const SubspaceType& GetSubspace(std::size_t i) const
      /// Given the index for a subspace, return a reference to the
      /// subspace.
      {
        return *(subspace_ptrs_.at(i));
      };

      std::size_t GetSubspaceOffset(std::size_t i) const
      /// Given the index for a subspace, return the offset of the subspace
      /// in the full space indexing.
      {
        return subspace_offsets_.at(i);
      }

      ////////////////////////////////////////////////////////////////
      // size retrieval
      ////////////////////////////////////////////////////////////////

      std::size_t size() const
      /// Return the number of subspaces within the space.
      {
        return subspace_ptrs_.size();
      };

      std::size_t dimension() const
      // Return the total dimension of all subspaces within the space.
      {
        return dimension_;
      }

#ifdef BASIS_ALLOW_DEPRECATED
      DEPRECATED("use dimension() instead")
      std::size_t Dimension() const
      /// Return the total dimension of all subspaces within the space.
      {
        std::size_t dimension = 0;
        for (std::size_t subspace_index=0; subspace_index<size(); ++subspace_index)
          dimension += GetSubspace(subspace_index).size();
        return dimension;
      }
#endif

      protected:

    ////////////////////////////////////////////////////////////////
    // subspace storage management (for initial construction)
    ////////////////////////////////////////////////////////////////

    inline void reserve(std::size_t new_cap)
    // Reserve storage for labels.
    {
      subspace_ptrs_.reserve(new_cap);
    }

    inline std::size_t capacity() const noexcept
    // Reserve storage for labels.
    {
      return subspace_ptrs_.capacity();
    }

    inline void shrink_to_fit()
    // Reserve storage for labels.
    {
      subspace_ptrs_.shrink_to_fit();
    }

      ////////////////////////////////////////////////////////////////
      // subspace push (for initial construction)
      ////////////////////////////////////////////////////////////////

      template<typename T, typename std::enable_if_t<std::is_same_v<std::decay_t<T>, SubspaceType>>* = nullptr>
      void PushSubspace(T&& subspace)
      /// Create indexing information (in both directions, index <->
      /// labels) for a subspace.
      {
        const std::size_t index = subspace_ptrs_.size();  // index for lookup
        subspace_offsets_.push_back(dimension_);
        subspace_ptrs_.push_back(
            std::make_shared<const SubspaceType>(std::forward<T>(subspace))
          );  // save subspace
        lookup_[subspace.labels()] = index;  // index for lookup
        dimension_ += subspace.dimension();
      };

      template <class... Args>
      void EmplaceSubspace(Args&&... args)
      /// Create indexing information (in both directions, index <->
      /// labels) for a subspace.
      {
        const std::size_t index = subspace_ptrs_.size();  // index for lookup
        subspace_offsets_.push_back(dimension_);
        subspace_ptrs_.push_back(
            std::make_shared<const SubspaceType>(std::forward<Args>(args)...)
          );
        const SubspaceType& subspace = *(subspace_ptrs_.back());
        lookup_[subspace.labels()] = index;
        dimension_ += subspace.dimension();
      }

      private:

      // allow BaseDegenerateSpace to access private members to override
      // PushSubspace and EmplaceSubspace
      template<typename, typename, typename> friend class BaseDegenerateSpace;

      ////////////////////////////////////////////////////////////////
      // internal storage
      ////////////////////////////////////////////////////////////////

      /// subspaces (accessible by index)
      std::vector<std::shared_ptr<const SubspaceType>> subspace_ptrs_;
      std::vector<std::size_t> subspace_offsets_;
      std::size_t dimension_;

      // subspace index lookup by labels
#ifdef BASIS_HASH
      std::unordered_map<
          typename SubspaceType::LabelsType,std::size_t,
          boost::hash<typename SubspaceType::LabelsType>
        > lookup_;
#else
      std::map<typename SubspaceType::LabelsType,std::size_t> lookup_;
#endif
    };

  // inherit from BaseSpace and add labels
  template <typename tDerivedSpaceType, typename tSubspaceType, typename tSpaceLabelsType>
    class BaseSpace : public BaseSpace<tDerivedSpaceType, tSubspaceType, void>
    {
      public:

      ////////////////////////////////////////////////////////////////
      // common typedefs
      ////////////////////////////////////////////////////////////////

      using LabelsType = tSpaceLabelsType;
      using SpaceLabelsType = tSpaceLabelsType;

      protected:

      ////////////////////////////////////////////////////////////////
      // constructors
      ////////////////////////////////////////////////////////////////

      BaseSpace() = default;

      // pass-through constructor accepting labels
      explicit BaseSpace(const SpaceLabelsType& labels)
        : labels_{labels}
      {}

      public:

      ////////////////////////////////////////////////////////////////
      // retrieval
      ////////////////////////////////////////////////////////////////

      const SpaceLabelsType& labels() const
      /// Return the labels of the subspace itself.
      {
        return labels_;
      }

      private:

      ////////////////////////////////////////////////////////////////
      // internal storage
      ////////////////////////////////////////////////////////////////

      /// space labels
      const SpaceLabelsType labels_;
    };

  ////////////////////////////////////////////////////////////////
  // sector indexing
  ////////////////////////////////////////////////////////////////

  // Note: A "sector" is a pair of subspaces (which thus define a
  // "sector" or block in the matrix representation of an operator on
  // the space).
  //
  // The sector may also be labeled with a multiplicity index.  The
  // concept of a multiplicity index on a sector applies when the
  // symmetry group has outer multiplicites, so reduced matrix
  // elements are labeled not only by the bra and ket but also by a
  // multiplicity index.


  // declare BaseSectors template
  template <
      typename tBraSubspaceType, typename tKetSubspaceType = tBraSubspaceType,
      bool = std::is_same_v<tBraSubspaceType, tKetSubspaceType>
    >
    class BaseSector;

  /// BaseSector -- provide storage of information for a single sector

  // Here we specialize the template for the case where the bra and ket
  // subspaces are of different types. For the case where they are the same
  // (below), we will inherit from this specialization.
  template <typename tBraSubspaceType, typename tKetSubspaceType>
    class BaseSector<tBraSubspaceType, tKetSubspaceType, false>
    // Store indexing and subspace reference information for a sector.
    //
    // Allows for multiplicity index on sector, for symmetry sectors
    // of groups with outer multiplicities.
    {

      ////////////////////////////////////////////////////////////////
      // typedefs
      ////////////////////////////////////////////////////////////////

      public:
      using BraSubspaceType = tBraSubspaceType;
      using KetSubspaceType = tKetSubspaceType;
      typedef std::tuple<std::size_t,std::size_t,std::size_t> KeyType;

      ////////////////////////////////////////////////////////////////
      // constructors
      ////////////////////////////////////////////////////////////////

      BaseSector(
          std::size_t bra_subspace_index, std::size_t ket_subspace_index,
          const BraSubspaceType& bra_subspace, const KetSubspaceType& ket_subspace,
          std::size_t multiplicity_index=1
        )
        : bra_subspace_index_(bra_subspace_index),
          ket_subspace_index_(ket_subspace_index),
          multiplicity_index_(multiplicity_index),
          bra_subspace_ptr_(bra_subspace.shared_from_this()),
          ket_subspace_ptr_(ket_subspace.shared_from_this())
      {}

      ////////////////////////////////////////////////////////////////
      // accessors
      ////////////////////////////////////////////////////////////////

      inline KeyType Key() const
      // Return tuple key identifying sector for sorting/lookup
      // purposes.
      {
        return KeyType(bra_subspace_index(),ket_subspace_index(),multiplicity_index());
      }

      std::size_t bra_subspace_index() const {return bra_subspace_index_;}
      std::size_t ket_subspace_index() const {return ket_subspace_index_;}
      // Return integer index of bra/ket subspace.

      const BraSubspaceType& bra_subspace() const {return *bra_subspace_ptr_;}
      const KetSubspaceType& ket_subspace() const {return *ket_subspace_ptr_;}
      // Return reference to bra/ket subspace.

      std::size_t multiplicity_index() const {return multiplicity_index_;}
      // Return multiplicity index of this sector.

      inline bool IsDiagonal() const
      // Test if sector is diagonal (i.e., within a single subspace).
      {
        return (bra_subspace_index()==ket_subspace_index());
      }

      inline bool IsUpperTriangle() const
      // Test if sector is in upper triangle (includes diagonal).
      {
        return (bra_subspace_index()<=ket_subspace_index());
      }

      private:
      std::size_t bra_subspace_index_, ket_subspace_index_;
      std::size_t multiplicity_index_;
      const std::shared_ptr<const BraSubspaceType> bra_subspace_ptr_;
      const std::shared_ptr<const KetSubspaceType> ket_subspace_ptr_;
    };

  // Here we specialize to the case where the bra and ket subspaces have the
  // same type. We inherit all the functionality from the case where they
  // differ, and add an additional type alias.
  template<typename tSubspaceType>
    class BaseSector<tSubspaceType, tSubspaceType, true>
      : public BaseSector<tSubspaceType, tSubspaceType, false>
    {
      public:

      ////////////////////////////////////////////////////////////////
      // common typedefs
      ////////////////////////////////////////////////////////////////

      using SubspaceType = tSubspaceType;

      ////////////////////////////////////////////////////////////////
      // constructors
      ////////////////////////////////////////////////////////////////

      inline BaseSector(
          std::size_t bra_subspace_index, std::size_t ket_subspace_index,
          const SubspaceType& bra_subspace, const SubspaceType& ket_subspace,
          std::size_t multiplicity_index=1
        )
        : BaseSector<tSubspaceType, tSubspaceType, false>{
            bra_subspace_index, ket_subspace_index,
            bra_subspace,ket_subspace, multiplicity_index
        }
        {}
    };

  // SectorDirection -- sector direction specifier
  //
  //   kCanonical : specifies bra_sector_index <= ket_sector_index
  //   kBoth : specifies that both directions are allowed
  //
  // Note: It is up to the derived class constructor to accept a
  // sector direction argument and to implement this symmetry
  // constraint, if so decided.

  enum class SectorDirection {kCanonical,kBoth};

  // BaseSectors -- container to hold a set of sectors with reverse
  // lookup by sector labels
  //
  // Template arguments:
  //   tBraSpaceType (typename) : type for bra space
  //   tKetSpaceType (typename) : type for ket space
  //   tSectorType (typename) : type for sector
  //   (bool): true if tBraSpaceType and tKetSpaceType are the same

  // declare BaseSectors template
  template <
      typename tBraSpaceType, typename tKetSpaceType = tBraSpaceType,
      typename tSectorType
        = BaseSector<typename tBraSpaceType::SubspaceType, typename tKetSpaceType::SubspaceType>,
      bool = std::is_same_v<tBraSpaceType, tKetSpaceType>
    >
    class BaseSectors;

  // Here we specialize the template for the case where the bra and ket spaces
  // are of different types. For the case where they are the same (below), we
  // will inherit from this specialization.
  template<typename tBraSpaceType, typename tKetSpaceType, typename tSectorType>
    class BaseSectors<tBraSpaceType, tKetSpaceType, tSectorType, false>
    {
      public:

      ////////////////////////////////////////////////////////////////
      // common typedefs
      ////////////////////////////////////////////////////////////////

      using BraSpaceType = tBraSpaceType;
      using KetSpaceType = tKetSpaceType;

      using BraSubspaceType = typename tBraSpaceType::SubspaceType;
      using KetSubspaceType = typename tKetSpaceType::SubspaceType;
      using SectorType = tSectorType;


      protected:

      ////////////////////////////////////////////////////////////////
      // constructors
      ////////////////////////////////////////////////////////////////

      BaseSectors() = default;
      // default constructor -- provided since required for certain
      // purposes by STL container classes (e.g., std::vector::resize)

      template<
          typename T, typename U,
          typename std::enable_if_t<std::is_same_v<std::decay_t<T>, BraSpaceType>>* = nullptr,
          typename std::enable_if_t<std::is_same_v<std::decay_t<U>, KetSpaceType>>* = nullptr
        >
      BaseSectors(T&& bra_space, U&& ket_space)
        : bra_space_ptr_(bra_space.weak_from_this().lock()),
          ket_space_ptr_(ket_space.weak_from_this().lock())
      {
        // if bra_space or ket_space is not managed by a shared_ptr, make copy
        // or move it to a locally-created shared_ptr.
        //
        // Note: this is probably safe, since the spaces themselves store
        // vectors of shared_ptrs to subspaces, so a copy only involves copying
        // those vectors and maps
        if (!bra_space_ptr_)
          bra_space_ptr_
            = std::make_shared<const BraSpaceType>(std::forward<T>(bra_space));
        if (!ket_space_ptr_)
        {
          // if bra and ket spaces are identical, we can share the new copy we
          // just made for the bra_space_ptr_
          //
          // note: this also ensures that if bra_space and ket_space are the
          // same object, then if we just moved from bra_space we don't try to
          // move from it again (which would be UB)
          if (&ket_space == &bra_space)
            ket_space_ptr_ = bra_space_ptr_;
          else
            ket_space_ptr_
              = std::make_shared<const KetSpaceType>(std::forward<U>(ket_space));
        }
      }

      public:

      ////////////////////////////////////////////////////////////////
      // space accessors
      ////////////////////////////////////////////////////////////////

      const BraSpaceType& bra_space() const
      {
        return *bra_space_ptr_;
      }

      const KetSpaceType& ket_space() const
      {
        return *ket_space_ptr_;
      }

      ////////////////////////////////////////////////////////////////
      // sector lookup and retrieval
      ////////////////////////////////////////////////////////////////

      const SectorType& GetSector(std::size_t sector_index) const
      // Given sector index, return reference to sector itself.
      {
        return sectors_.at(sector_index);
      };

      bool ContainsSector(typename SectorType::KeyType key) const
      // Given the labels for a sector, returns whether or not the sector
      // is found within the the sector set.
      {
        return lookup_.count(key);
      };

      bool ContainsSector(
          std::size_t bra_subspace_index,
          std::size_t ket_subspace_index,
          std::size_t multiplicity_index=1
        ) const
      // Given the labels for a sector, returns whether or not the sector
      // is found within the the sector set.
      {
        return ContainsSector(
            typename SectorType::KeyType{bra_subspace_index,ket_subspace_index,multiplicity_index}
          );
      };

      std::size_t LookUpSectorIndex(const typename SectorType::KeyType& key) const
      // Given the key for a sector, look up its index within the
      // sector set.
      //
      // If no such labels are found, basis::kNone is returned.
      {
        auto pos = lookup_.find(key);
        if (pos==lookup_.end())
          return kNone;
        else
          return pos->second;
      };

      std::size_t LookUpSectorIndex(
          std::size_t bra_subspace_index,
          std::size_t ket_subspace_index,
          std::size_t multiplicity_index=1
        ) const
      // Given the labels for a sector, look up its index within the
      // sector set.
      //
      // If no such labels are found, basis::kNone is returned.
      {
        return LookUpSectorIndex(
            typename SectorType::KeyType{bra_subspace_index,ket_subspace_index,multiplicity_index}
          );
      }

      ////////////////////////////////////////////////////////////////
      // size retrieval
      ////////////////////////////////////////////////////////////////

      std::size_t size() const
      // Return number of sectors within sector set.
      {
        return sectors_.size();
      };

      ////////////////////////////////////////////////////////////////
      // diagnostic strings
      ////////////////////////////////////////////////////////////////

      std::string DebugStr() const;
      // Generate string dump of contents, for debugging purposes.
      //
      // Requires subspace to have a LabelStr() member function.

      protected:

      ////////////////////////////////////////////////////////////////
      // sector push (for initial construction)
      ////////////////////////////////////////////////////////////////

      template<
          typename T,
          typename std::enable_if_t<std::is_same_v<std::decay_t<T>,SectorType>>* = nullptr
        >
      void PushSector(T&& sector)
      // Create indexing information (in both directions, index <->
      // labels) for a sector.
      {
        const std::size_t index = sectors_.size();
        sectors_.push_back(std::forward<T>(sector));  // save sector
        lookup_[sector.Key()] = index; // index for lookup
      };

      template<typename... Args>
      void EmplaceSector(Args&&... args)
      // Create indexing information (in both directions, index <->
      // labels) for a sector.
      {
        const std::size_t index = sectors_.size();
        sectors_.emplace_back(std::forward<Args>(args)...);  // save sector
        const SectorType& sector = sectors_.back();
        lookup_[sector.Key()] = index; // index for lookup
      };

      inline void PushSector(
          std::size_t bra_subspace_index,
          std::size_t ket_subspace_index,
          std::size_t multiplicity_index=1
        )
      // Create indexing information (in both directions, index <->
      // labels) for a sector, given indices.
      {
        EmplaceSector(
            bra_subspace_index, ket_subspace_index,
            bra_space_ptr_->GetSubspace(bra_subspace_index),
            ket_space_ptr_->GetSubspace(ket_subspace_index),
            multiplicity_index
          );  // save sector
      }

      inline void PushSector(const typename SectorType::KeyType& key)
      // Create indexing information (in both directions, index <->
      // labels) for a sector, given key.
      {
        const auto& [bra_subspace_index,ket_subspace_index,multiplicity_index] = key;
        PushSector(bra_subspace_index, ket_subspace_index, multiplicity_index);
      };

      private:
      ////////////////////////////////////////////////////////////////
      // internal storage
      ////////////////////////////////////////////////////////////////

      // spaces
      std::shared_ptr<const BraSpaceType> bra_space_ptr_;
      std::shared_ptr<const KetSpaceType> ket_space_ptr_;

      // sectors (accessible by index)
      std::vector<SectorType> sectors_;

      // sector index lookup by subspace indices
#ifdef BASIS_HASH
      std::unordered_map<
          typename SectorType::KeyType,std::size_t,
          boost::hash<typename SectorType::KeyType>
        > lookup_;
#else
      std::map<typename SectorType::KeyType,std::size_t> lookup_;
#endif

    };

  // Here we specialize to the case where the bra and ket spaces have the same
  // type. We inherit all the functionality from the case where they differ, and
  // add some additional type aliases and constructors.
  template<typename tSpaceType, typename tSectorType>
    class BaseSectors<tSpaceType, tSpaceType, tSectorType, true>
      : public BaseSectors<tSpaceType, tSpaceType, tSectorType, false>
    {
      public:

      ////////////////////////////////////////////////////////////////
      // common typedefs
      ////////////////////////////////////////////////////////////////

      using SpaceType = tSpaceType;
      using SubspaceType = typename SpaceType::SubspaceType;

      protected:

      ////////////////////////////////////////////////////////////////
      // constructors
      ////////////////////////////////////////////////////////////////

      BaseSectors() = default;

      template<
          typename T,
          typename std::enable_if_t<std::is_same_v<std::decay_t<T>, SpaceType>>* = nullptr
        >
      inline explicit BaseSectors(T&& space)
        : BaseSectors{std::forward<T>(space), std::forward<T>(space)}
      {}

      template<
          typename T, typename U,
          typename std::enable_if_t<std::is_same_v<std::decay_t<T>, SpaceType>>* = nullptr,
          typename std::enable_if_t<std::is_same_v<std::decay_t<U>, SpaceType>>* = nullptr
        >
      BaseSectors(T&& bra_space, U&& ket_space)
        : BaseSectors<tSpaceType, tSpaceType, tSectorType, false>{
              std::forward<T>(bra_space), std::forward<U>(ket_space)
            }
      {}

    };

  template <typename tBraSpaceType, typename tKetSpaceType, typename tSectorType>
    std::string BaseSectors<tBraSpaceType, tKetSpaceType, tSectorType, false>::DebugStr() const
    {
      std::ostringstream os;
      for (std::size_t sector_index=0; sector_index<size(); ++sector_index)
        {
          const SectorType& sector = GetSector(sector_index);

          os << "  sector " << sector_index
             << "  bra index " << sector.bra_subspace_index()
             << " labels " << sector.bra_subspace().LabelStr()
             << " dim " << sector.bra_subspace().size()
             << "  ket index " << sector.ket_subspace_index()
             << " labels " << sector.ket_subspace().LabelStr()
             << " dim " << sector.ket_subspace().size()
             << "  multiplicity index " << sector.multiplicity_index()
             << std::endl;
        }
      return os.str();
    }

  ////////////////////////////////////////////////////////////////
  ////////////////////////////////////////////////////////////////
} // namespace

#endif<|MERGE_RESOLUTION|>--- conflicted
+++ resolved
@@ -166,10 +166,7 @@
 
 // for DebugStr
 #include <iosfwd>
-<<<<<<< HEAD
-=======
 #include <sstream>
->>>>>>> ff5575fe
 #include <string>
 
 #ifdef BASIS_ALLOW_DEPRECATED
