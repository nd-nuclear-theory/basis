--- conflicted
+++ resolved
@@ -142,9 +142,6 @@
       differ.
     - Add additional template argument to BaseSectors so that custom sector type
       can be used, instead of default instantiation of BaseSector.
-<<<<<<< HEAD
-  + 02/03/22 (mac): Add alias StateType to BaseSubspace.
-=======
   + 08/16/21 (pjf):
     - Switch from storing shared_ptr<vector> to vector<shared_ptr> in BaseSpace.
     - Add tDerivedSpaceType as template argument to BaseSpace for CRTP with
@@ -169,6 +166,7 @@
     - Remove std::enable_shared_from_this.
     - Add GetSubspacePtr() accessor to BaseSpace using shared_ptr aliasing.
     - Make BaseSector take shared pointers instead of const references.
+  + 02/03/22 (mac): Add alias StateType to BaseSubspace.
   + 03/25/22 (pjf):
     - Modify BaseSubspace to allow definition with `void` labels.
   + 04/02/22 (pjf):
@@ -185,7 +183,6 @@
     - Fix iterator types.
     - Fix constness of member shared_ptr in BaseSector.
     - Use std::addressof for comparison of objects in BaseSectors.
->>>>>>> 3205c251
 ****************************************************************/
 
 #ifndef BASIS_BASIS_H_
@@ -1070,15 +1067,9 @@
       ////////////////////////////////////////////////////////////////
 
       /// subspaces (accessible by index)
-<<<<<<< HEAD
-      std::shared_ptr<std::vector<SubspaceType>> subspaces_;  // the subspaces contained in this space
+      std::shared_ptr<std::vector<SubspaceType>> subspaces_ptr_;  // the subspaces contained in this space
       std::vector<std::size_t> subspace_offsets_;  // offset of the subspace in the full space indexing, i.e., number of states is subspaces so far
       std::size_t dimension_;  // total dimension (number of states in all subspaces)
-=======
-      std::shared_ptr<std::vector<SubspaceType>> subspaces_ptr_;
-      std::vector<std::size_t> subspace_offsets_;
-      std::size_t dimension_;
->>>>>>> 3205c251
 
       // subspace index lookup by labels
 #ifdef BASIS_HASH
@@ -1502,13 +1493,8 @@
       // sector lookup and retrieval
       ////////////////////////////////////////////////////////////////
 
-<<<<<<< HEAD
-      SectorType GetSector(std::size_t sector_index) const
-      // Given sector index, create corresponding sector object.
-=======
       const SectorType& GetSector(std::size_t sector_index) const
       // Given sector index, return reference to sector itself.
->>>>>>> 3205c251
       {
         return sectors_.at(sector_index);
       };
